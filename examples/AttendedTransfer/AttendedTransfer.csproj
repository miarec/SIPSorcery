﻿<Project Sdk="Microsoft.NET.Sdk">

  <PropertyGroup>
    <OutputType>Exe</OutputType>
    <TargetFramework>netcoreapp3.1</TargetFramework>
  </PropertyGroup>

  <ItemGroup>
    <PackageReference Include="Microsoft.Extensions.Logging" Version="3.1.1" />
    <PackageReference Include="NAudio" Version="1.10.0" />
    <PackageReference Include="Serilog.Extensions.Logging" Version="3.0.1" />
    <PackageReference Include="Serilog.Sinks.Console" Version="3.1.1" />
<<<<<<< HEAD
    <PackageReference Include="SIPSorcery" Version="4.0.29-pre" />
    <PackageReference Include="SIPSorceryMedia" Version="4.0.30-pre" />
=======
    <PackageReference Include="SIPSorcery" Version="4.0.30-pre" />
    <PackageReference Include="SIPSorceryMedia" Version="4.0.29-pre" />
>>>>>>> f32d41c0
  </ItemGroup>

  <ItemGroup>
    <None Update="localhost.pfx">
      <CopyToOutputDirectory>PreserveNewest</CopyToOutputDirectory>
    </None>
  </ItemGroup>

</Project>
<|MERGE_RESOLUTION|>--- conflicted
+++ resolved
@@ -1,28 +1,23 @@
-﻿<Project Sdk="Microsoft.NET.Sdk">
-
-  <PropertyGroup>
-    <OutputType>Exe</OutputType>
-    <TargetFramework>netcoreapp3.1</TargetFramework>
-  </PropertyGroup>
-
-  <ItemGroup>
-    <PackageReference Include="Microsoft.Extensions.Logging" Version="3.1.1" />
-    <PackageReference Include="NAudio" Version="1.10.0" />
-    <PackageReference Include="Serilog.Extensions.Logging" Version="3.0.1" />
-    <PackageReference Include="Serilog.Sinks.Console" Version="3.1.1" />
-<<<<<<< HEAD
-    <PackageReference Include="SIPSorcery" Version="4.0.29-pre" />
-    <PackageReference Include="SIPSorceryMedia" Version="4.0.30-pre" />
-=======
-    <PackageReference Include="SIPSorcery" Version="4.0.30-pre" />
-    <PackageReference Include="SIPSorceryMedia" Version="4.0.29-pre" />
->>>>>>> f32d41c0
-  </ItemGroup>
-
-  <ItemGroup>
-    <None Update="localhost.pfx">
-      <CopyToOutputDirectory>PreserveNewest</CopyToOutputDirectory>
-    </None>
-  </ItemGroup>
-
-</Project>
+﻿<Project Sdk="Microsoft.NET.Sdk">
+
+  <PropertyGroup>
+    <OutputType>Exe</OutputType>
+    <TargetFramework>netcoreapp3.1</TargetFramework>
+  </PropertyGroup>
+
+  <ItemGroup>
+    <PackageReference Include="Microsoft.Extensions.Logging" Version="3.1.1" />
+    <PackageReference Include="NAudio" Version="1.10.0" />
+    <PackageReference Include="Serilog.Extensions.Logging" Version="3.0.1" />
+    <PackageReference Include="Serilog.Sinks.Console" Version="3.1.1" />
+    <PackageReference Include="SIPSorcery" Version="4.0.31-pre" />
+    <PackageReference Include="SIPSorceryMedia" Version="4.0.30-pre" />
+  </ItemGroup>
+
+  <ItemGroup>
+    <None Update="localhost.pfx">
+      <CopyToOutputDirectory>PreserveNewest</CopyToOutputDirectory>
+    </None>
+  </ItemGroup>
+
+</Project>