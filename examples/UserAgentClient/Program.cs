﻿//-----------------------------------------------------------------------------
// Filename: Program.cs
//
// Description: An abbreviated example program of how to use the SIPSorcery 
// core library to place a SIP call. The example program depends on one audio 
// input and one audio output being available.
//
// Author(s):
// Aaron Clauson  (aaron@sipsorcery.com)
// 
// History:
// 26 Oct 2019	Aaron Clauson	Created, Dublin, Ireland.
// 26 Feb 2020  Aaron Clauson   Switched RTP to use RtpAVSession.
//
// License: 
// BSD 3-Clause "New" or "Revised" License, see included LICENSE.md file.
//-----------------------------------------------------------------------------

using System;
using System.Collections.Generic;
using System.Threading;
using System.Threading.Tasks;
using Microsoft.Extensions.Logging;
using Serilog;
using SIPSorcery.Media;
using SIPSorcery.Net;
using SIPSorcery.SIP;
using SIPSorcery.SIP.App;

namespace SIPSorcery
{
    class Program
    {
        private static readonly string DEFAULT_DESTINATION_SIP_URI = "sip:time@sipsorcery.com";  // Talking Clock.

        private static Microsoft.Extensions.Logging.ILogger Log = SIPSorcery.Sys.Log.Logger;

        static async Task Main(string[] args)
        {
            Console.WriteLine("SIPSorcery client user agent example.");
            Console.WriteLine("Press ctrl-c to exit.");

            // Plumbing code to facilitate a graceful exit.
            ManualResetEvent exitMre = new ManualResetEvent(false);
            bool isCallHungup = false;
            bool hasCallFailed = false;

            AddConsoleLogger();

            SIPURI callUri = SIPURI.ParseSIPURI(DEFAULT_DESTINATION_SIP_URI);
            if (args != null && args.Length > 0)
            {
                if (!SIPURI.TryParse(args[0], out callUri))
                {
                    Log.LogWarning($"Command line argument could not be parsed as a SIP URI {args[0]}");
                }
            }
            Log.LogInformation($"Call destination {callUri}.");

            // Set up a default SIP transport.
            var sipTransport = new SIPTransport();
            EnableTraceLogs(sipTransport);

            // Get the IP address the RTP will be sent from. While we can listen on IPAddress.Any | IPv6Any
            // we can't put 0.0.0.0 or [::0] in the SDP or the callee will treat our RTP stream as inactive.
            var lookupResult = SIPDNSManager.ResolveSIPService(callUri, false);
            Log.LogDebug($"DNS lookup result for {callUri}: {lookupResult?.GetSIPEndPoint()}.");
            var dstAddress = lookupResult.GetSIPEndPoint().Address;

            // Initialise an RTP session to receive the RTP packets from the remote SIP server.
<<<<<<< HEAD
            var rtpSession = new RtpAVSession(dstAddress.AddressFamily, new AudioOptions { AudioSource = AudioSourcesEnum.Microphone }, null);
            var offerSDP = await rtpSession.createOffer(null);
=======
            var audioOptions = new AudioOptions 
            { 
                AudioSource = AudioSourcesEnum.Microphone,
                AudioCodecs = new List<SDPMediaFormatsEnum> { SDPMediaFormatsEnum.PCMA, SDPMediaFormatsEnum.PCMU }
            };
            var rtpSession = new RtpAVSession(dstAddress.AddressFamily, audioOptions, null);
            var offerSDP = await rtpSession.createOffer(new RTCOfferOptions { RemoteSignallingAddress = dstAddress });
>>>>>>> 3cf7b427

            // Create a client user agent to place a call to a remote SIP server along with event handlers for the different stages of the call.
            var uac = new SIPClientUserAgent(sipTransport);
            uac.CallTrying += (uac, resp) => Log.LogInformation($"{uac.CallDescriptor.To} Trying: {resp.StatusCode} {resp.ReasonPhrase}.");
            uac.CallRinging += (uac, resp) => Log.LogInformation($"{uac.CallDescriptor.To} Ringing: {resp.StatusCode} {resp.ReasonPhrase}.");
            uac.CallFailed += (uac, err) =>
            {
                Log.LogWarning($"{uac.CallDescriptor.To} Failed: {err}");
                hasCallFailed = true;
            };
            uac.CallAnswered += async (uac, resp) =>
            {
                if (resp.Status == SIPResponseStatusCodesEnum.Ok)
                {
                    Log.LogInformation($"{uac.CallDescriptor.To} Answered: {resp.StatusCode} {resp.ReasonPhrase}.");

                    RTCSessionDescriptionInit sdpInit = new RTCSessionDescriptionInit { type = RTCSdpType.answer, sdp = resp.Body };
                    await rtpSession.setRemoteDescription(sdpInit);
                    await rtpSession.Start();
                }
                else
                {
                    Log.LogWarning($"{uac.CallDescriptor.To} Answered: {resp.StatusCode} {resp.ReasonPhrase}.");
                }
            };

            // The only incoming request that needs to be explicitly handled for this example is if the remote end hangs up the call.
            sipTransport.SIPTransportRequestReceived += async (SIPEndPoint localSIPEndPoint, SIPEndPoint remoteEndPoint, SIPRequest sipRequest) =>
            {
                if (sipRequest.Method == SIPMethodsEnum.BYE)
                {
                    SIPResponse okResponse = SIPResponse.GetResponse(sipRequest, SIPResponseStatusCodesEnum.Ok, null);
                    await sipTransport.SendResponseAsync(okResponse);

                    if (uac.IsUACAnswered)
                    {
                        Log.LogInformation("Call was hungup by remote server.");
                        isCallHungup = true;
                        exitMre.Set();
                    }
                }
            };

            // Start the thread that places the call.
            SIPCallDescriptor callDescriptor = new SIPCallDescriptor(
                SIPConstants.SIP_DEFAULT_USERNAME,
                null,
                callUri.ToString(),
                SIPConstants.SIP_DEFAULT_FROMURI,
                callUri.CanonicalAddress,
                null, null, null,
                SIPCallDirection.Out,
                SDP.SDP_MIME_CONTENTTYPE,
                offerSDP.sdp,
                null);

            uac.Call(callDescriptor);
            uac.ServerTransaction.TransactionTraceMessage += (tx, msg) => Log.LogInformation($"UAC tx trace message. {msg}");

            // Ctrl-c will gracefully exit the call at any point.
            Console.CancelKeyPress += delegate (object sender, ConsoleCancelEventArgs e)
            {
                e.Cancel = true;
                exitMre.Set();
            };

            // Wait for a signal saying the call failed, was cancelled with ctrl-c or completed.
            exitMre.WaitOne();

            Log.LogInformation("Exiting...");

            rtpSession.CloseSession(null);

            if (!isCallHungup && uac != null)
            {
                if (uac.IsUACAnswered)
                {
                    Log.LogInformation($"Hanging up call to {uac.CallDescriptor.To}.");
                    uac.Hangup();
                }
                else if (!hasCallFailed)
                {
                    Log.LogInformation($"Cancelling call to {uac.CallDescriptor.To}.");
                    uac.Cancel();
                }

                // Give the BYE or CANCEL request time to be transmitted.
                Log.LogInformation("Waiting 1s for call to clean up...");
                Task.Delay(1000).Wait();
            }

            SIPSorcery.Net.DNSManager.Stop();

            if (sipTransport != null)
            {
                Log.LogInformation("Shutting down SIP transport...");
                sipTransport.Shutdown();
            }
        }

        /// <summary>
        ///  Adds a console logger. Can be omitted if internal SIPSorcery debug and warning messages are not required.
        /// </summary>
        private static void AddConsoleLogger()
        {
            var loggerFactory = new Microsoft.Extensions.Logging.LoggerFactory();
            var loggerConfig = new LoggerConfiguration()
                .Enrich.FromLogContext()
                .MinimumLevel.Is(Serilog.Events.LogEventLevel.Debug)
                .WriteTo.Console()
                .CreateLogger();
            loggerFactory.AddSerilog(loggerConfig);
            SIPSorcery.Sys.Log.LoggerFactory = loggerFactory;
        }

        /// <summary>
        /// Enable detailed SIP log messages.
        /// </summary>
        private static void EnableTraceLogs(SIPTransport sipTransport)
        {
            sipTransport.SIPRequestInTraceEvent += (localEP, remoteEP, req) =>
            {
                Log.LogDebug($"Request received: {localEP}<-{remoteEP}");
                Log.LogDebug(req.ToString());
            };

            sipTransport.SIPRequestOutTraceEvent += (localEP, remoteEP, req) =>
            {
                Log.LogDebug($"Request sent: {localEP}->{remoteEP}");
                Log.LogDebug(req.ToString());
            };

            sipTransport.SIPResponseInTraceEvent += (localEP, remoteEP, resp) =>
            {
                Log.LogDebug($"Response received: {localEP}<-{remoteEP}");
                Log.LogDebug(resp.ToString());
            };

            sipTransport.SIPResponseOutTraceEvent += (localEP, remoteEP, resp) =>
            {
                Log.LogDebug($"Response sent: {localEP}->{remoteEP}");
                Log.LogDebug(resp.ToString());
            };

            sipTransport.SIPRequestRetransmitTraceEvent += (tx, req, count) =>
            {
                Log.LogDebug($"Request retransmit {count} for request {req.StatusLine}, initial transmit {DateTime.Now.Subtract(tx.InitialTransmit).TotalSeconds.ToString("0.###")}s ago.");
            };

            sipTransport.SIPResponseRetransmitTraceEvent += (tx, resp, count) =>
            {
                Log.LogDebug($"Response retransmit {count} for response {resp.ShortDescription}, initial transmit {DateTime.Now.Subtract(tx.InitialTransmit).TotalSeconds.ToString("0.###")}s ago.");
            };
        }
    }
}
<|MERGE_RESOLUTION|>--- conflicted
+++ resolved
@@ -1,238 +1,233 @@
-﻿//-----------------------------------------------------------------------------
-// Filename: Program.cs
-//
-// Description: An abbreviated example program of how to use the SIPSorcery 
-// core library to place a SIP call. The example program depends on one audio 
-// input and one audio output being available.
-//
-// Author(s):
-// Aaron Clauson  (aaron@sipsorcery.com)
-// 
-// History:
-// 26 Oct 2019	Aaron Clauson	Created, Dublin, Ireland.
-// 26 Feb 2020  Aaron Clauson   Switched RTP to use RtpAVSession.
-//
-// License: 
-// BSD 3-Clause "New" or "Revised" License, see included LICENSE.md file.
-//-----------------------------------------------------------------------------
-
-using System;
-using System.Collections.Generic;
-using System.Threading;
-using System.Threading.Tasks;
-using Microsoft.Extensions.Logging;
-using Serilog;
-using SIPSorcery.Media;
-using SIPSorcery.Net;
-using SIPSorcery.SIP;
-using SIPSorcery.SIP.App;
-
-namespace SIPSorcery
-{
-    class Program
-    {
-        private static readonly string DEFAULT_DESTINATION_SIP_URI = "sip:time@sipsorcery.com";  // Talking Clock.
-
-        private static Microsoft.Extensions.Logging.ILogger Log = SIPSorcery.Sys.Log.Logger;
-
-        static async Task Main(string[] args)
-        {
-            Console.WriteLine("SIPSorcery client user agent example.");
-            Console.WriteLine("Press ctrl-c to exit.");
-
-            // Plumbing code to facilitate a graceful exit.
-            ManualResetEvent exitMre = new ManualResetEvent(false);
-            bool isCallHungup = false;
-            bool hasCallFailed = false;
-
-            AddConsoleLogger();
-
-            SIPURI callUri = SIPURI.ParseSIPURI(DEFAULT_DESTINATION_SIP_URI);
-            if (args != null && args.Length > 0)
-            {
-                if (!SIPURI.TryParse(args[0], out callUri))
-                {
-                    Log.LogWarning($"Command line argument could not be parsed as a SIP URI {args[0]}");
-                }
-            }
-            Log.LogInformation($"Call destination {callUri}.");
-
-            // Set up a default SIP transport.
-            var sipTransport = new SIPTransport();
-            EnableTraceLogs(sipTransport);
-
-            // Get the IP address the RTP will be sent from. While we can listen on IPAddress.Any | IPv6Any
-            // we can't put 0.0.0.0 or [::0] in the SDP or the callee will treat our RTP stream as inactive.
-            var lookupResult = SIPDNSManager.ResolveSIPService(callUri, false);
-            Log.LogDebug($"DNS lookup result for {callUri}: {lookupResult?.GetSIPEndPoint()}.");
-            var dstAddress = lookupResult.GetSIPEndPoint().Address;
-
-            // Initialise an RTP session to receive the RTP packets from the remote SIP server.
-<<<<<<< HEAD
-            var rtpSession = new RtpAVSession(dstAddress.AddressFamily, new AudioOptions { AudioSource = AudioSourcesEnum.Microphone }, null);
-            var offerSDP = await rtpSession.createOffer(null);
-=======
-            var audioOptions = new AudioOptions 
-            { 
-                AudioSource = AudioSourcesEnum.Microphone,
-                AudioCodecs = new List<SDPMediaFormatsEnum> { SDPMediaFormatsEnum.PCMA, SDPMediaFormatsEnum.PCMU }
-            };
-            var rtpSession = new RtpAVSession(dstAddress.AddressFamily, audioOptions, null);
-            var offerSDP = await rtpSession.createOffer(new RTCOfferOptions { RemoteSignallingAddress = dstAddress });
->>>>>>> 3cf7b427
-
-            // Create a client user agent to place a call to a remote SIP server along with event handlers for the different stages of the call.
-            var uac = new SIPClientUserAgent(sipTransport);
-            uac.CallTrying += (uac, resp) => Log.LogInformation($"{uac.CallDescriptor.To} Trying: {resp.StatusCode} {resp.ReasonPhrase}.");
-            uac.CallRinging += (uac, resp) => Log.LogInformation($"{uac.CallDescriptor.To} Ringing: {resp.StatusCode} {resp.ReasonPhrase}.");
-            uac.CallFailed += (uac, err) =>
-            {
-                Log.LogWarning($"{uac.CallDescriptor.To} Failed: {err}");
-                hasCallFailed = true;
-            };
-            uac.CallAnswered += async (uac, resp) =>
-            {
-                if (resp.Status == SIPResponseStatusCodesEnum.Ok)
-                {
-                    Log.LogInformation($"{uac.CallDescriptor.To} Answered: {resp.StatusCode} {resp.ReasonPhrase}.");
-
-                    RTCSessionDescriptionInit sdpInit = new RTCSessionDescriptionInit { type = RTCSdpType.answer, sdp = resp.Body };
-                    await rtpSession.setRemoteDescription(sdpInit);
-                    await rtpSession.Start();
-                }
-                else
-                {
-                    Log.LogWarning($"{uac.CallDescriptor.To} Answered: {resp.StatusCode} {resp.ReasonPhrase}.");
-                }
-            };
-
-            // The only incoming request that needs to be explicitly handled for this example is if the remote end hangs up the call.
-            sipTransport.SIPTransportRequestReceived += async (SIPEndPoint localSIPEndPoint, SIPEndPoint remoteEndPoint, SIPRequest sipRequest) =>
-            {
-                if (sipRequest.Method == SIPMethodsEnum.BYE)
-                {
-                    SIPResponse okResponse = SIPResponse.GetResponse(sipRequest, SIPResponseStatusCodesEnum.Ok, null);
-                    await sipTransport.SendResponseAsync(okResponse);
-
-                    if (uac.IsUACAnswered)
-                    {
-                        Log.LogInformation("Call was hungup by remote server.");
-                        isCallHungup = true;
-                        exitMre.Set();
-                    }
-                }
-            };
-
-            // Start the thread that places the call.
-            SIPCallDescriptor callDescriptor = new SIPCallDescriptor(
-                SIPConstants.SIP_DEFAULT_USERNAME,
-                null,
-                callUri.ToString(),
-                SIPConstants.SIP_DEFAULT_FROMURI,
-                callUri.CanonicalAddress,
-                null, null, null,
-                SIPCallDirection.Out,
-                SDP.SDP_MIME_CONTENTTYPE,
-                offerSDP.sdp,
-                null);
-
-            uac.Call(callDescriptor);
-            uac.ServerTransaction.TransactionTraceMessage += (tx, msg) => Log.LogInformation($"UAC tx trace message. {msg}");
-
-            // Ctrl-c will gracefully exit the call at any point.
-            Console.CancelKeyPress += delegate (object sender, ConsoleCancelEventArgs e)
-            {
-                e.Cancel = true;
-                exitMre.Set();
-            };
-
-            // Wait for a signal saying the call failed, was cancelled with ctrl-c or completed.
-            exitMre.WaitOne();
-
-            Log.LogInformation("Exiting...");
-
-            rtpSession.CloseSession(null);
-
-            if (!isCallHungup && uac != null)
-            {
-                if (uac.IsUACAnswered)
-                {
-                    Log.LogInformation($"Hanging up call to {uac.CallDescriptor.To}.");
-                    uac.Hangup();
-                }
-                else if (!hasCallFailed)
-                {
-                    Log.LogInformation($"Cancelling call to {uac.CallDescriptor.To}.");
-                    uac.Cancel();
-                }
-
-                // Give the BYE or CANCEL request time to be transmitted.
-                Log.LogInformation("Waiting 1s for call to clean up...");
-                Task.Delay(1000).Wait();
-            }
-
-            SIPSorcery.Net.DNSManager.Stop();
-
-            if (sipTransport != null)
-            {
-                Log.LogInformation("Shutting down SIP transport...");
-                sipTransport.Shutdown();
-            }
-        }
-
-        /// <summary>
-        ///  Adds a console logger. Can be omitted if internal SIPSorcery debug and warning messages are not required.
-        /// </summary>
-        private static void AddConsoleLogger()
-        {
-            var loggerFactory = new Microsoft.Extensions.Logging.LoggerFactory();
-            var loggerConfig = new LoggerConfiguration()
-                .Enrich.FromLogContext()
-                .MinimumLevel.Is(Serilog.Events.LogEventLevel.Debug)
-                .WriteTo.Console()
-                .CreateLogger();
-            loggerFactory.AddSerilog(loggerConfig);
-            SIPSorcery.Sys.Log.LoggerFactory = loggerFactory;
-        }
-
-        /// <summary>
-        /// Enable detailed SIP log messages.
-        /// </summary>
-        private static void EnableTraceLogs(SIPTransport sipTransport)
-        {
-            sipTransport.SIPRequestInTraceEvent += (localEP, remoteEP, req) =>
-            {
-                Log.LogDebug($"Request received: {localEP}<-{remoteEP}");
-                Log.LogDebug(req.ToString());
-            };
-
-            sipTransport.SIPRequestOutTraceEvent += (localEP, remoteEP, req) =>
-            {
-                Log.LogDebug($"Request sent: {localEP}->{remoteEP}");
-                Log.LogDebug(req.ToString());
-            };
-
-            sipTransport.SIPResponseInTraceEvent += (localEP, remoteEP, resp) =>
-            {
-                Log.LogDebug($"Response received: {localEP}<-{remoteEP}");
-                Log.LogDebug(resp.ToString());
-            };
-
-            sipTransport.SIPResponseOutTraceEvent += (localEP, remoteEP, resp) =>
-            {
-                Log.LogDebug($"Response sent: {localEP}->{remoteEP}");
-                Log.LogDebug(resp.ToString());
-            };
-
-            sipTransport.SIPRequestRetransmitTraceEvent += (tx, req, count) =>
-            {
-                Log.LogDebug($"Request retransmit {count} for request {req.StatusLine}, initial transmit {DateTime.Now.Subtract(tx.InitialTransmit).TotalSeconds.ToString("0.###")}s ago.");
-            };
-
-            sipTransport.SIPResponseRetransmitTraceEvent += (tx, resp, count) =>
-            {
-                Log.LogDebug($"Response retransmit {count} for response {resp.ShortDescription}, initial transmit {DateTime.Now.Subtract(tx.InitialTransmit).TotalSeconds.ToString("0.###")}s ago.");
-            };
-        }
-    }
-}
+﻿//-----------------------------------------------------------------------------
+// Filename: Program.cs
+//
+// Description: An abbreviated example program of how to use the SIPSorcery 
+// core library to place a SIP call. The example program depends on one audio 
+// input and one audio output being available.
+//
+// Author(s):
+// Aaron Clauson  (aaron@sipsorcery.com)
+// 
+// History:
+// 26 Oct 2019	Aaron Clauson	Created, Dublin, Ireland.
+// 26 Feb 2020  Aaron Clauson   Switched RTP to use RtpAVSession.
+//
+// License: 
+// BSD 3-Clause "New" or "Revised" License, see included LICENSE.md file.
+//-----------------------------------------------------------------------------
+
+using System;
+using System.Collections.Generic;
+using System.Threading;
+using System.Threading.Tasks;
+using Microsoft.Extensions.Logging;
+using Serilog;
+using SIPSorcery.Media;
+using SIPSorcery.Net;
+using SIPSorcery.SIP;
+using SIPSorcery.SIP.App;
+
+namespace SIPSorcery
+{
+    class Program
+    {
+        private static readonly string DEFAULT_DESTINATION_SIP_URI = "sip:time@sipsorcery.com";  // Talking Clock.
+
+        private static Microsoft.Extensions.Logging.ILogger Log = SIPSorcery.Sys.Log.Logger;
+
+        static async Task Main(string[] args)
+        {
+            Console.WriteLine("SIPSorcery client user agent example.");
+            Console.WriteLine("Press ctrl-c to exit.");
+
+            // Plumbing code to facilitate a graceful exit.
+            ManualResetEvent exitMre = new ManualResetEvent(false);
+            bool isCallHungup = false;
+            bool hasCallFailed = false;
+
+            AddConsoleLogger();
+
+            SIPURI callUri = SIPURI.ParseSIPURI(DEFAULT_DESTINATION_SIP_URI);
+            if (args != null && args.Length > 0)
+            {
+                if (!SIPURI.TryParse(args[0], out callUri))
+                {
+                    Log.LogWarning($"Command line argument could not be parsed as a SIP URI {args[0]}");
+                }
+            }
+            Log.LogInformation($"Call destination {callUri}.");
+
+            // Set up a default SIP transport.
+            var sipTransport = new SIPTransport();
+            EnableTraceLogs(sipTransport);
+
+            // Get the IP address the RTP will be sent from. While we can listen on IPAddress.Any | IPv6Any
+            // we can't put 0.0.0.0 or [::0] in the SDP or the callee will treat our RTP stream as inactive.
+            var lookupResult = SIPDNSManager.ResolveSIPService(callUri, false);
+            Log.LogDebug($"DNS lookup result for {callUri}: {lookupResult?.GetSIPEndPoint()}.");
+            var dstAddress = lookupResult.GetSIPEndPoint().Address;
+
+            // Initialise an RTP session to receive the RTP packets from the remote SIP server.
+            var audioOptions = new AudioOptions 
+            { 
+                AudioSource = AudioSourcesEnum.Microphone,
+                AudioCodecs = new List<SDPMediaFormatsEnum> { SDPMediaFormatsEnum.PCMA, SDPMediaFormatsEnum.PCMU }
+            };
+            var rtpSession = new RtpAVSession(dstAddress.AddressFamily, audioOptions, null);
+            var offerSDP = await rtpSession.createOffer(new RTCOfferOptions { RemoteSignallingAddress = dstAddress });
+
+            // Create a client user agent to place a call to a remote SIP server along with event handlers for the different stages of the call.
+            var uac = new SIPClientUserAgent(sipTransport);
+            uac.CallTrying += (uac, resp) => Log.LogInformation($"{uac.CallDescriptor.To} Trying: {resp.StatusCode} {resp.ReasonPhrase}.");
+            uac.CallRinging += (uac, resp) => Log.LogInformation($"{uac.CallDescriptor.To} Ringing: {resp.StatusCode} {resp.ReasonPhrase}.");
+            uac.CallFailed += (uac, err) =>
+            {
+                Log.LogWarning($"{uac.CallDescriptor.To} Failed: {err}");
+                hasCallFailed = true;
+            };
+            uac.CallAnswered += async (uac, resp) =>
+            {
+                if (resp.Status == SIPResponseStatusCodesEnum.Ok)
+                {
+                    Log.LogInformation($"{uac.CallDescriptor.To} Answered: {resp.StatusCode} {resp.ReasonPhrase}.");
+
+                    RTCSessionDescriptionInit sdpInit = new RTCSessionDescriptionInit { type = RTCSdpType.answer, sdp = resp.Body };
+                    await rtpSession.setRemoteDescription(sdpInit);
+                    await rtpSession.Start();
+                }
+                else
+                {
+                    Log.LogWarning($"{uac.CallDescriptor.To} Answered: {resp.StatusCode} {resp.ReasonPhrase}.");
+                }
+            };
+
+            // The only incoming request that needs to be explicitly handled for this example is if the remote end hangs up the call.
+            sipTransport.SIPTransportRequestReceived += async (SIPEndPoint localSIPEndPoint, SIPEndPoint remoteEndPoint, SIPRequest sipRequest) =>
+            {
+                if (sipRequest.Method == SIPMethodsEnum.BYE)
+                {
+                    SIPResponse okResponse = SIPResponse.GetResponse(sipRequest, SIPResponseStatusCodesEnum.Ok, null);
+                    await sipTransport.SendResponseAsync(okResponse);
+
+                    if (uac.IsUACAnswered)
+                    {
+                        Log.LogInformation("Call was hungup by remote server.");
+                        isCallHungup = true;
+                        exitMre.Set();
+                    }
+                }
+            };
+
+            // Start the thread that places the call.
+            SIPCallDescriptor callDescriptor = new SIPCallDescriptor(
+                SIPConstants.SIP_DEFAULT_USERNAME,
+                null,
+                callUri.ToString(),
+                SIPConstants.SIP_DEFAULT_FROMURI,
+                callUri.CanonicalAddress,
+                null, null, null,
+                SIPCallDirection.Out,
+                SDP.SDP_MIME_CONTENTTYPE,
+                offerSDP.sdp,
+                null);
+
+            uac.Call(callDescriptor);
+            uac.ServerTransaction.TransactionTraceMessage += (tx, msg) => Log.LogInformation($"UAC tx trace message. {msg}");
+
+            // Ctrl-c will gracefully exit the call at any point.
+            Console.CancelKeyPress += delegate (object sender, ConsoleCancelEventArgs e)
+            {
+                e.Cancel = true;
+                exitMre.Set();
+            };
+
+            // Wait for a signal saying the call failed, was cancelled with ctrl-c or completed.
+            exitMre.WaitOne();
+
+            Log.LogInformation("Exiting...");
+
+            rtpSession.CloseSession(null);
+
+            if (!isCallHungup && uac != null)
+            {
+                if (uac.IsUACAnswered)
+                {
+                    Log.LogInformation($"Hanging up call to {uac.CallDescriptor.To}.");
+                    uac.Hangup();
+                }
+                else if (!hasCallFailed)
+                {
+                    Log.LogInformation($"Cancelling call to {uac.CallDescriptor.To}.");
+                    uac.Cancel();
+                }
+
+                // Give the BYE or CANCEL request time to be transmitted.
+                Log.LogInformation("Waiting 1s for call to clean up...");
+                Task.Delay(1000).Wait();
+            }
+
+            SIPSorcery.Net.DNSManager.Stop();
+
+            if (sipTransport != null)
+            {
+                Log.LogInformation("Shutting down SIP transport...");
+                sipTransport.Shutdown();
+            }
+        }
+
+        /// <summary>
+        ///  Adds a console logger. Can be omitted if internal SIPSorcery debug and warning messages are not required.
+        /// </summary>
+        private static void AddConsoleLogger()
+        {
+            var loggerFactory = new Microsoft.Extensions.Logging.LoggerFactory();
+            var loggerConfig = new LoggerConfiguration()
+                .Enrich.FromLogContext()
+                .MinimumLevel.Is(Serilog.Events.LogEventLevel.Debug)
+                .WriteTo.Console()
+                .CreateLogger();
+            loggerFactory.AddSerilog(loggerConfig);
+            SIPSorcery.Sys.Log.LoggerFactory = loggerFactory;
+        }
+
+        /// <summary>
+        /// Enable detailed SIP log messages.
+        /// </summary>
+        private static void EnableTraceLogs(SIPTransport sipTransport)
+        {
+            sipTransport.SIPRequestInTraceEvent += (localEP, remoteEP, req) =>
+            {
+                Log.LogDebug($"Request received: {localEP}<-{remoteEP}");
+                Log.LogDebug(req.ToString());
+            };
+
+            sipTransport.SIPRequestOutTraceEvent += (localEP, remoteEP, req) =>
+            {
+                Log.LogDebug($"Request sent: {localEP}->{remoteEP}");
+                Log.LogDebug(req.ToString());
+            };
+
+            sipTransport.SIPResponseInTraceEvent += (localEP, remoteEP, resp) =>
+            {
+                Log.LogDebug($"Response received: {localEP}<-{remoteEP}");
+                Log.LogDebug(resp.ToString());
+            };
+
+            sipTransport.SIPResponseOutTraceEvent += (localEP, remoteEP, resp) =>
+            {
+                Log.LogDebug($"Response sent: {localEP}->{remoteEP}");
+                Log.LogDebug(resp.ToString());
+            };
+
+            sipTransport.SIPRequestRetransmitTraceEvent += (tx, req, count) =>
+            {
+                Log.LogDebug($"Request retransmit {count} for request {req.StatusLine}, initial transmit {DateTime.Now.Subtract(tx.InitialTransmit).TotalSeconds.ToString("0.###")}s ago.");
+            };
+
+            sipTransport.SIPResponseRetransmitTraceEvent += (tx, resp, count) =>
+            {
+                Log.LogDebug($"Response retransmit {count} for response {resp.ShortDescription}, initial transmit {DateTime.Now.Subtract(tx.InitialTransmit).TotalSeconds.ToString("0.###")}s ago.");
+            };
+        }
+    }
+}